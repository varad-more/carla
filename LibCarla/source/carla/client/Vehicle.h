--- conflicted
+++ resolved
@@ -12,11 +12,7 @@
 #include "carla/rpc/VehicleControl.h"
 #include "carla/rpc/VehiclePhysicsControl.h"
 #include "carla/trafficmanager/TrafficManager.h"
-<<<<<<< HEAD
 #include "carla/trafficmanager/Constants.h"
-
-=======
->>>>>>> 6a4479ed
 
 namespace carla {
 
@@ -41,11 +37,7 @@
     using ActorState::GetBoundingBox;
 
     /// Switch on/off this vehicle's autopilot.
-<<<<<<< HEAD
     void SetAutopilot(bool enabled = true, uint16_t tm_port = traffic_manager::TM_DEFAULT_PORT);
-=======
-    void SetAutopilot(bool enabled = true, uint16_t tm_port = TM_DEFAULT_PORT);
->>>>>>> 6a4479ed
 
     /// Apply @a control to this vehicle.
     void ApplyControl(const Control &control);
