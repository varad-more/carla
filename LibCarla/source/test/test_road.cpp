--- conflicted
+++ resolved
@@ -14,19 +14,4 @@
 using namespace carla::road;
 
 TEST(road, compilation_test) {
-<<<<<<< HEAD
-  /*Map m;
-  RoadSegmentDefinition def(1);
-
-  GeometryLine g0;
-  GeometrySpiral g1(1.0, 2.0);
-  GeometryArc g2(1.0);
-
-  def.AddGeometry(g0);
-  def.AddGeometry(g1);
-  def.AddGeometry(g2);*/
-
-  //m.AddRoadSegment(def);
-=======
->>>>>>> a0dd7a22
 }